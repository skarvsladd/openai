﻿using Microsoft.Extensions.Configuration;
using Microsoft.Extensions.DependencyInjection;
using OpenAI.Extensions;
using OpenAI.Interfaces;
using OpenAI.Playground.TestHelpers;
using LaserCatEyes.HttpClientListener;

var builder = new ConfigurationBuilder()
    .AddJsonFile("ApiSettings.json")
    .AddUserSecrets<Program>();

IConfiguration configuration = builder.Build();
var serviceCollection = new ServiceCollection();
serviceCollection.AddScoped(_ => configuration);

// Laser cat eyes is a tool that shows your requests and responses between OpenAI server and your client.
// Get your app key from https://lasercateyes.com for FREE and put it under ApiSettings.json or secrets.json.
// It is in Beta version, if you don't want to use it just comment out below line.
serviceCollection.AddLaserCatEyesHttpClientListener();


serviceCollection.AddOpenAIService();
//// DeploymentId and ResourceName are only for Azure OpenAI. If you want to use Azure OpenAI services you have to set Provider type To Azure.
//serviceCollection.AddOpenAIService(options =>
//{
//    options.ProviderType = ProviderType.Azure;
//    options.ApiKey = "MyApiKey";
//    options.DeploymentId = "MyDeploymentId";
//    options.ResourceName = "MyResourceName";
//});

var serviceProvider = serviceCollection.BuildServiceProvider();
var sdk = serviceProvider.GetRequiredService<IOpenAIService>();

//                                 CHAT GPT
//  |-----------------------------------------------------------------------|
//  |    o   \ o /  _ o         __|    \ /     |__        o _  \ o /   o    |
//  |   /|\    |     /\   ___\o   \o    |    o/    o/__   /\     |    /|\   |
//  |   / \   / \   | \  /)  |    ( \  /o\  / )    |  (\  / |   / \   / \   |
//  |-----------------------------------------------------------------------|

<<<<<<< HEAD
//Assistants
//await AssistantTestHelper.RunAssistantAPITest(sdk);
await AssistantTestHelper.RunHowAssistantsWorkTest(sdk);

=======
>>>>>>> 7ef6e463
//await ChatCompletionTestHelper.RunSimpleChatCompletionTest(sdk);
//await ChatCompletionTestHelper.RunSimpleCompletionStreamTest(sdk);

// Vision
//await VisionTestHelper.RunSimpleVisionTest(sdk);
//await VisionTestHelper.RunSimpleVisionStreamTest(sdk);
//await VisionTestHelper.RunSimpleVisionTestUsingBase64EncodedImage(sdk);

// Tools
//await ChatCompletionTestHelper.RunChatFunctionCallTest(sdk);
await ChatCompletionTestHelper.RunChatFunctionCallTestAsStream(sdk);

// Whisper
//await AudioTestHelper.RunSimpleAudioCreateTranscriptionTest(sdk);
//await AudioTestHelper.RunSimpleAudioCreateTranslationTest(sdk);
//await AudioTestHelper.RunSimpleAudioCreateSpeechTest(sdk);

//await ModelTestHelper.FetchModelsTest(sdk);
//await EditTestHelper.RunSimpleEditCreateTest(sdk);
//await ImageTestHelper.RunSimpleCreateImageTest(sdk);
//await ImageTestHelper.RunSimpleCreateImageEditTest(sdk);
//await ImageTestHelper.RunSimpleCreateImageVariationTest(sdk);
//await ModerationTestHelper.CreateModerationTest(sdk);
//await CompletionTestHelper.RunSimpleCompletionTest(sdk);
//await CompletionTestHelper.RunSimpleCompletionTest2(sdk);
//await CompletionTestHelper.RunSimpleCompletionTest3(sdk);
//await CompletionTestHelper.RunSimpleCompletionStreamTest(sdk);
//await CompletionTestHelper.RunSimpleCompletionStreamTestWithCancellationToken(sdk);
//await CompletionTestHelper.RunSimpleCompletionTestWithCancellationToken(sdk);
//await EmbeddingTestHelper.RunSimpleEmbeddingTest(sdk);
//////await FileTestHelper.RunSimpleFileTest(sdk); //will delete all of your files
//////await FineTuningTestHelper.CleanUpAllFineTunings(sdk); //!!!!! will delete all fine-tunings
//await FineTuningJobTestHelper.RunCaseStudyIsTheModelMakingUntrueStatements(sdk);
//await FineTuningTestHelper.RunCaseStudyIsTheModelMakingUntrueStatements(sdk);
//await TokenizerTestHelper.RunTokenizerTest();
//await TokenizerTestHelper.RunTokenizerCountTest();
//await TokenizerTestHelper.RunTokenizerTestCrClean();

Console.WriteLine("Press any key to exit...");
Console.ReadLine();<|MERGE_RESOLUTION|>--- conflicted
+++ resolved
@@ -39,13 +39,10 @@
 //  |   / \   / \   | \  /)  |    ( \  /o\  / )    |  (\  / |   / \   / \   |
 //  |-----------------------------------------------------------------------|
 
-<<<<<<< HEAD
 //Assistants
 //await AssistantTestHelper.RunAssistantAPITest(sdk);
 await AssistantTestHelper.RunHowAssistantsWorkTest(sdk);
 
-=======
->>>>>>> 7ef6e463
 //await ChatCompletionTestHelper.RunSimpleChatCompletionTest(sdk);
 //await ChatCompletionTestHelper.RunSimpleCompletionStreamTest(sdk);
 
