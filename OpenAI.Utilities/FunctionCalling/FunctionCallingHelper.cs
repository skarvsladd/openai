﻿using System.Reflection;
using System.Text.Json;
using OpenAI.Builders;
using OpenAI.ObjectModels.RequestModels;
using OpenAI.ObjectModels.SharedModels;

namespace OpenAI.Utilities.FunctionCalling;

/// <summary>
///     Helper methods for Function Calling
/// </summary>
public static class FunctionCallingHelper
{
    /// <summary>
    ///     Returns a <see cref="FunctionDefinition" /> from the provided method, using any
    ///     <see cref="FunctionDescriptionAttribute" /> and <see cref="ParameterDescriptionAttribute" /> attributes
    /// </summary>
    /// <param name="methodInfo">the method to create the <see cref="FunctionDefinition" /> from</param>
    /// <returns>the <see cref="FunctionDefinition" /> created.</returns>
    public static FunctionDefinition GetFunctionDefinition(MethodInfo methodInfo)
    {
        var methodDescriptionAttribute = methodInfo.GetCustomAttribute<FunctionDescriptionAttribute>();

        var result = new FunctionDefinitionBuilder(
            methodDescriptionAttribute?.Name ?? methodInfo.Name, methodDescriptionAttribute?.Description);

        var parameters = methodInfo.GetParameters().ToList();

        foreach (var parameter in parameters)
        {
            var parameterDescriptionAttribute = parameter.GetCustomAttribute<ParameterDescriptionAttribute>();
            var description = parameterDescriptionAttribute?.Description;

            PropertyDefinition definition;

            switch (parameter.ParameterType, parameterDescriptionAttribute?.Type == null)
            {
                case (_, false):
                    definition = new PropertyDefinition
                    {
                        Type = parameterDescriptionAttribute!.Type!,
                        Description = description
                    };

                    break;
                case ({ } t, _) when t.IsAssignableFrom(typeof(int)):
                    definition = PropertyDefinition.DefineInteger(description);
                    break;
                case ({ } t, _) when t.IsAssignableFrom(typeof(float)):
                    definition = PropertyDefinition.DefineNumber(description);
                    break;
                case ({ } t, _) when t.IsAssignableFrom(typeof(bool)):
                    definition = PropertyDefinition.DefineBoolean(description);
                    break;
                case ({ } t, _) when t.IsAssignableFrom(typeof(string)):
                    definition = PropertyDefinition.DefineString(description);
                    break;
                case ({ IsEnum: true }, _):

                    var enumValues = string.IsNullOrEmpty(parameterDescriptionAttribute?.Enum)
                        ? Enum.GetNames(parameter.ParameterType).ToList()
                        : parameterDescriptionAttribute.Enum.Split(',').Select(x => x.Trim()).ToList();

                    definition =
                        PropertyDefinition.DefineEnum(enumValues, description);

                    break;
                default:
                    throw new Exception($"Parameter type '{parameter.ParameterType}' not supported");
            }

            result.AddParameter(
                parameterDescriptionAttribute?.Name ?? parameter.Name!,
                definition,
                parameterDescriptionAttribute?.Required ?? true);
        }

        return result.Build();
    }

    public static ToolDefinition GetToolDefinition(MethodInfo methodInfo)
    {
        return new ToolDefinition()
        {
            Type = "function",
            Function = GetFunctionDefinition(methodInfo)
        };
    }
    /// <summary>
    ///     Enumerates the methods in the provided object, and a returns a <see cref="List{FunctionDefinition}" /> of
    ///     <see cref="FunctionDefinition" /> for all methods
    ///     marked with a <see cref="FunctionDescriptionAttribute" />
    /// </summary>
    /// <param name="obj">the object to analyze</param>
    public static List<ToolDefinition> GetToolDefinitions(object obj)
    {
        var type = obj.GetType();
        return GetToolDefinitions(type);
    }

    /// <summary>
    ///     Enumerates the methods in the provided type, and a returns a <see cref="List{FunctionDefinition}" /> of
    ///     <see cref="FunctionDefinition" /> for all methods
    /// </summary>
    /// <typeparam name="T">The type to analyze</typeparam>
    /// <returns></returns>
    public static List<ToolDefinition> GetToolDefinitions<T>()
    {
        return GetToolDefinitions(typeof(T));
    }

    /// <summary>
    ///     Enumerates the methods in the provided type, and a returns a <see cref="List{FunctionDefinition}" /> of
    ///     <see cref="FunctionDefinition" /> for all methods
    /// </summary>
    /// <param name="type">The type to analyze</param>
    public static List<ToolDefinition> GetToolDefinitions(Type type)
    {
        var methods = type.GetMethods();

        var result = methods
            .Select(method => new
            {
                method,
                methodDescriptionAttribute = method.GetCustomAttribute<FunctionDescriptionAttribute>()
            })
            .Where(t => t.methodDescriptionAttribute != null)
            .Select(t => GetToolDefinition(t.method)).ToList();

        return result;
    }
    

    /// <summary>
    ///     Calls the function on the provided object, using the provided <see cref="FunctionCall" /> and returns the result of
    ///     the call
    /// </summary>
    /// <param name="functionCall">The FunctionCall provided by the LLM</param>
    /// <param name="obj">the object with the method / function to be executed</param>
    /// <typeparam name="T">The return type</typeparam>
    public static T? CallFunction<T>(FunctionCall functionCall, object obj)
    {
        if (functionCall == null)
        {
            throw new ArgumentNullException(nameof(functionCall));
        }

        if (functionCall.Name == null)
        {
            throw new InvalidFunctionCallException("Function Name is null");
        }

        if (obj == null)
        {
            throw new ArgumentNullException(nameof(obj));
        }

        var methodInfo = obj.GetMethod(functionCall);
        if (methodInfo == null)
        {
            throw new InvalidFunctionCallException($"Method '{functionCall.Name}' on type '{obj.GetType()}' not found");
        }

        if (!typeof(T).IsAssignableFrom(methodInfo.ReturnType))
        {
            throw new InvalidFunctionCallException(
                $"Method '{functionCall.Name}' on type '{obj.GetType()}' has return type '{methodInfo.ReturnType}' but expected '{typeof(T)}'");
        }

        var parameters = methodInfo.GetParameters().ToList();
        var arguments = functionCall.ParseArguments();
        var args = new List<object?>();

        foreach (var parameter in parameters)
        {
            var parameterDescriptionAttribute =
                parameter.GetCustomAttribute<ParameterDescriptionAttribute>();

            var name = parameterDescriptionAttribute?.Name ?? parameter.Name!;
            var argument = arguments.FirstOrDefault(x => x.Key == name);

            object? value;
            if (argument.Key == null)
            {
                if (parameter.IsOptional)
                {
                    value = parameter.DefaultValue;
                }
                else
                {
                    throw new Exception($"Argument '{name}' not found");
                }
            }
            else
            {
                value = parameter.ParameterType.IsEnum ? Enum.Parse(parameter.ParameterType, argument.Value.ToString()!) : ((JsonElement)argument.Value).Deserialize(parameter.ParameterType);
            }
<<<<<<< HEAD

            var value = parameter.ParameterType.IsEnum ? Enum.Parse(parameter.ParameterType, argument.Value.ToString()!) : ((JsonElement)argument.Value).Deserialize(parameter.ParameterType);
=======
>>>>>>> 6da08a1c

            args.Add(value);
        }

        var result = (T?)methodInfo.Invoke(obj, args.ToArray());
        return result;
    }

    private static MethodInfo? GetMethod(this object obj, FunctionCall functionCall)
    {
        var type = obj.GetType();

        // Attempt to find the method directly by name first
        if (functionCall.Name != null)
        {
            var methodByName = type.GetMethod(functionCall.Name);
            if (methodByName != null)
            {
                return methodByName;
            }
        }

        // If not found, then look for methods with the custom attribute
        var methodsWithAttributes = type
            .GetMethods()
            .FirstOrDefault(m => m.GetCustomAttributes(typeof(FunctionDescriptionAttribute), false).FirstOrDefault() is FunctionDescriptionAttribute attr && attr.Name == functionCall.Name);

        return methodsWithAttributes;
    }

}<|MERGE_RESOLUTION|>--- conflicted
+++ resolved
@@ -129,7 +129,7 @@
 
         return result;
     }
-    
+
 
     /// <summary>
     ///     Calls the function on the provided object, using the provided <see cref="FunctionCall" /> and returns the result of
@@ -195,11 +195,6 @@
             {
                 value = parameter.ParameterType.IsEnum ? Enum.Parse(parameter.ParameterType, argument.Value.ToString()!) : ((JsonElement)argument.Value).Deserialize(parameter.ParameterType);
             }
-<<<<<<< HEAD
-
-            var value = parameter.ParameterType.IsEnum ? Enum.Parse(parameter.ParameterType, argument.Value.ToString()!) : ((JsonElement)argument.Value).Deserialize(parameter.ParameterType);
-=======
->>>>>>> 6da08a1c
 
             args.Add(value);
         }
