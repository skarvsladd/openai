# Dotnet SDK for OpenAI ChatGPT, Whisper, GPT-4 and DALL·E
-----------------------------------------------------------
# This library moved to Betalgo.OpenAI [![Betalgo.OpenAI](https://img.shields.io/nuget/v/Betalgo.OpenAI.GPT3?style=for-the-badge)](https://www.nuget.org/packages/Betalgo.OpenAI/)
<<<<<<< HEAD
## This library has been moved to Betalgo.OpenAI. Please use that library instead.
## This ID (Betalgo.OpenAI.GPT3) will no longer be maintained.
=======
## This library has been moved to `Betalgo.OpenAI`. Please use that library instead.
## This ID (`Betalgo.OpenAI.GPT3`) will no longer be maintained.
>>>>>>> 3a61cb3e
## As OpenAI has introduced more tools, the name GPT3 has become confusing.
## Therefore, I have decided to rename the library to Betalgo.OpenAI. Unfortunately, Nuget does not allow the package to be renamed, so a new package has been created instead.
-----------------------------------------------------------<|MERGE_RESOLUTION|>--- conflicted
+++ resolved
@@ -1,13 +1,8 @@
 # Dotnet SDK for OpenAI ChatGPT, Whisper, GPT-4 and DALL·E
 -----------------------------------------------------------
 # This library moved to Betalgo.OpenAI [![Betalgo.OpenAI](https://img.shields.io/nuget/v/Betalgo.OpenAI.GPT3?style=for-the-badge)](https://www.nuget.org/packages/Betalgo.OpenAI/)
-<<<<<<< HEAD
-## This library has been moved to Betalgo.OpenAI. Please use that library instead.
-## This ID (Betalgo.OpenAI.GPT3) will no longer be maintained.
-=======
 ## This library has been moved to `Betalgo.OpenAI`. Please use that library instead.
 ## This ID (`Betalgo.OpenAI.GPT3`) will no longer be maintained.
->>>>>>> 3a61cb3e
 ## As OpenAI has introduced more tools, the name GPT3 has become confusing.
 ## Therefore, I have decided to rename the library to Betalgo.OpenAI. Unfortunately, Nuget does not allow the package to be renamed, so a new package has been created instead.
 -----------------------------------------------------------