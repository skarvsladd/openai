# Dotnet SDK for OpenAI GPT-3 and DALL·E

[![Betalgo.OpenAI.GPT3](https://img.shields.io/nuget/v/Betalgo.OpenAI.GPT3?style=for-the-badge)](https://www.nuget.org/packages/Betalgo.OpenAI.GPT3/)

```
Install-Package Betalgo.OpenAI.GPT3
```

Dotnet SDK for OpenAI GPT-3 and DALL·E  
*Unofficial*.  
*GPT-3 doesn't have any official .Net SDK.*

## Features
- [ ] ChatGPT (coming soon)
- [x] Image (DALL·E)
- [x] Models
- [x] Completions
- [x] Edit
- [x] Mars
- [x] Embeddings
- [x] Files
- [x] Fine-tunes
- [x] Moderation
- [ ] Rate limit support

For changelogs please go to end of the document.

Visit https://openai.com/ to get your API key. Also documentation with more detail is avaliable there.

## Sample Usages
### ***!! I would strongly suggest to use different account than your main account while you use playground.   Test methods could add or delete your files and models !!***

The repository includes one sample project already **"OpenAI.Playground"** You can check playground project to see how I was testing it while I was developing the library. Be careful while playing with it. Some test methods will delete your files or fine tunings.  

Your API Key comes from here --> https://beta.openai.com/account/api-keys

<<<<<<< HEAD
=======
Your Organization ID comes from here --> https://beta.openai.com/account/org-settings

>>>>>>> 8ce6b699
### Without using dependency injection:
```csharp
var openAiService = new OpenAIService(new OpenAiOptions()
{
    ApiKey =  Environment.GetEnvironmentVariable("MY_OPEN_AI_API_KEY")
});
```
### Using dependency injection:
#### secrets.json: 

```csharp
 "OpenAIServiceOptions": {
    //"ApiKey":"Your api key goes here"
    //,"Organization": "Your Organization Id goes here (optional)"
  },
```
*(How to use [user secret](https://docs.microsoft.com/en-us/aspnet/core/security/app-secrets?view=aspnetcore-6.0&tabs=windows) ?  
Right click your project name in "solution explorer" then click "Manage User Secret", it is a good way to keep your api keys)*

#### Program.cs
```csharp
serviceCollection.AddOpenAIService();
```

**OR**  
Use it like below but do NOT put your API key directly to your source code. 
#### Program.cs
```csharp
serviceCollection.AddOpenAIService(settings => { settings.ApiKey = Environment.GetEnvironmentVariable("MY_OPEN_AI_API_KEY"); });
```

After injecting your service you will be able to get it from service provider
```csharp
var openAiService = serviceProvider.GetRequiredService<IOpenAIService>();
```

You can set default model(optional):
```csharp
openAiService.SetDefaultModelId(Engines.Davinci);
```

## Completions Sample
```csharp
var completionResult = await openAiService.Completions.CreateCompletion(new CompletionCreateRequest()
{
    Prompt = "Once upon a time",
    Model = Models.TextDavinciV3
});

if (completionResult.Successful)
{
    Console.WriteLine(completionResult.Choices.FirstOrDefault());
}
else
{
    if (completionResult.Error == null)
    {
        throw new Exception("Unknown Error");
    }
    Console.WriteLine($"{completionResult.Error.Code}: {completionResult.Error.Message}");
}
```

## Completions Stream Sample
```csharp
var completionResult = sdk.Completions.CreateCompletionAsStream(new CompletionCreateRequest()
   {
      Prompt = "Once upon a time",
      MaxTokens = 50
   }, Models.Davinci);

   await foreach (var completion in completionResult)
   {
      if (completion.Successful)
      {
         Console.Write(completion.Choices.FirstOrDefault()?.Text);
      }
      else
      {
         if (completion.Error == null)
         {
            throw new Exception("Unknown Error");
         }

         Console.WriteLine($"{completion.Error.Code}: {completion.Error.Message}");
      }
   }
   Console.WriteLine("Complete");
```

## DALL·E Sample
```csharp
var imageResult = await sdk.Image.CreateImage(new ImageCreateRequest
{
    Prompt = "Laser cat eyes",
    N = 2,
    Size = StaticValues.ImageStatics.Size.Size256,
    ResponseFormat = StaticValues.ImageStatics.ResponseFormat.Url,
    User = "TestUser"
});


if (imageResult.Successful)
{
    Console.WriteLine(string.Join("\n", imageResult.Results.Select(r => r.Url)));
}
```

## Notes:
I couldn't find enough time to test all the methods or improve the documentation. My main target was to make fine-tuning available. If you hit any issue please report it or pull request always appreciated. 

*I was building an SDK for myself then I decide to share it, I hope it will be useful for you. I haven't maintained any open source projects before. Any help would be much appreciated. I am open to suggestions If you would like to contribute somehow.*

I will be using the latest libraries all the time. Also, next releasing will include breaking changes frequently *(as I mentioned before I was building the SDK for myself. Unfortunately I do not have time to plan these changes and support lower version apps)*. So please be aware of that before starting to use the library. 

As you can guess I do not accept any damage caused by use of the library. You are always free to use other libraries or OpenAI Web-API.



## Changelog
### 6.6.6
* CreateCompletionAsStream is now avaliable, big thanks to @qbm5

### 6.6.5
* Sad news, we have Breaking Changes.
    * `SetDefaultEngineId()` replaced by `SetDefaultModelId()`
    * `RetrieveModel(modelId)` will not use the default Model anymore. You have to pass modelId as a parameter.
    * I implemented Model overwrite logic.  
        * If you pass a modelId as a parameter it will overwrite the Default Model Id and object modelId  
        * If you pass your modelId in your object it will overwrite the Default Model Id
        * If you don't pass any modelId  it will use Default Model Id
        * If you didn't set a Default Model Id, SDK will throw a null argument exception 
            * Parameter Model Id > Object Model Id > Default Model Id
            * If you find this complicated please have a look at the implementation, OpenAI.SDK/Extensions/ModelExtension.cs -> ProcessModelId()
* New Method introduced:  GetDefaultModelId();
* Some name changes about the legacy `engine` keyword with the new `model` keyword
* Started to use the latest Completion endpoint. This expecting to solve finetuning issues. Thanks to @maiemy and other reporters.
### 6.6.4
* Bug-fix, ImageEditRequest.Mask now is optional. thanks to @hanialaraj 
*(if you are using edit request without mask your image has to be RGBA, RGB is not allowed)*

### 6.6.3
* Bug-fix, now we are handling logprops response properly, thanks to @KosmonikOS
* Code clean-up, thanks to @KosmonikOS

### 6.6.2
* Bug-fix,added jsonignore for `stop` and `stopAsList`, thanks to @Patapum 
    
### 6.6.1
* **Breaking change**. 
    * `EmbeddingCreateRequest.Input` was a ***string list*** type now it is a ***string*** type.  
    I have introduced `InputAsList` property instead of `Input`. You may need to update your code according the change.  
    ***Both Input(string) and InputAsList(string list) avaliable for use***

* Added string and string List support for some of the propertis.
    * CompletionCreateRequest --> Prompt & PromptAsList / Stop & StopAsList 
    * CreateModerationRequest --> Input & InputAsList 
    * EmbeddingCreateRequest --> Input & InputAsList
    
### 6.6.0
* Added support for new models (davinciv3 & edit models)
* Added support for Edit endpoint.
* (*Warning*: edit endpoint works with only some of the models, I couldn't find documentation about it, please follow the thread for more information: https://community.openai.com/t/is-edit-endpoint-documentation-incorrect/23361 )
* Some objects were created as class instead of record at last version. I change them to record. This will be breaking changes for some of you.
* With this version I think we cover all of openai APIs 
* In next version I will be focusing on code cleanup and refactoring. 
* If I don't need to relase bug-fix for this version also I will be updating library with dotnet 7 in next version as I promised.
### 6.5.0
* OpenAI made a surprise release yesterday and they have announced DALL·E API. I needed to do other things but I couldn't resist. Because I was rushing, some methods and class names may will change in the next release. Until that day, enjoy your creative AI.  
* **This library now fully support all DALL·E features**.
* I tried to complete Edit API too bu unfortunately something was wrong with the documentation, I need to ask some questions in the community forum.
### 6.4.1
* Bug-fixes 
    * FineTuneCreateRequest suffix json property name changed "Suffix" to "suffix"
    * CompletionCreateRequest user json property name changed "User" to "user" (Thanks to @shaneqld), also now it is a nullable string 
### 6.4.0
* I have good news and bad news
* Moderation feature implementation is done. Now we support Moderation.
* Updated some request and response models to catch up with changes in OpenAI API
* New version has some breaking changes. Because we are in the fall season I needed to do some cleanup. Sorry for breaking changes but most of them are just renaming. I believe they can be solved before your coffee finish.
* I am hoping to support Edit Feature in the next version.
### 6.3.0
* Thanks to @c-d and @sarilouis for their contributions to this version.
* Now we support Embedding endpoint. Thanks to @sarilouis
* Bug fixes and updates for Models
* Code clean-up
### 6.2.0
* Removed deprecated Answers, Classifications, and Search endpoints https://community.openai.com/t/answers-classification-search-endpoint-deprecation/18532. They will be still available until December at web-API. If you still need them please do not update to this version.
* Code clean-up
### 6.1.0
* Organization id is not a required value anymore, Thanks to @samuelnygaard
* Removed deprecated Engine Endpoint and replaced it with Models Endpoint. Now Model response has more fields.
* Regarding OpenAI Engine naming, I had to rename Engine Enum and static fields. They are quite similar but you have to replace them with new ones. Please use Models class instead of Engine class.
* To support fast engine name changing I have created a new Method, `Models.ModelNameBuilder()` you may consider using it.<|MERGE_RESOLUTION|>--- conflicted
+++ resolved
@@ -32,13 +32,10 @@
 
 The repository includes one sample project already **"OpenAI.Playground"** You can check playground project to see how I was testing it while I was developing the library. Be careful while playing with it. Some test methods will delete your files or fine tunings.  
 
-Your API Key comes from here --> https://beta.openai.com/account/api-keys
-
-<<<<<<< HEAD
-=======
-Your Organization ID comes from here --> https://beta.openai.com/account/org-settings
-
->>>>>>> 8ce6b699
+Your API Key comes from here --> https://platform.openai.com/account/api-keys
+
+Your Organization ID comes from here --> https://platform.openai.com/account/org-settings
+
 ### Without using dependency injection:
 ```csharp
 var openAiService = new OpenAIService(new OpenAiOptions()
