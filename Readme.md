--- conflicted
+++ resolved
@@ -286,14 +286,12 @@
 If I forgot your name in change logs, please accept my apologies and let me know so I can add it to the list.
 
 ## Changelog
-<<<<<<< HEAD
-### 8.0.2-beta
+### 8.1.1-beta
 - Added support for beta features, such as assistants, threads, messages, and run. Still missing some of the endpoints, but good progress achieved. See complete list from here: [Feature Availability Table](https://github.com/betalgo/openai/wiki/Feature-Availability). Thanks to @CongquanHu , @alistein, @hucongquan.
 - Use `"UseBeta": true` in your config file or  `serviceCollection.AddOpenAIService(r=>r.UseBeta = true);` or `new OpenAiOptions { UseBeta = true }` in your service registration.
-=======
+
 ### 8.1.0
 - Added support for Batch API
->>>>>>> a2a63eef
 ### 8.0.1
 - Added support for new Models `gpt-4-turbo` and `gpt-4-turbo-2024-04-09` thanks to @ChaseIngersol
 ### 8.0.0
